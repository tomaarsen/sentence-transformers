from setuptools import find_packages, setup

with open("README.md", mode="r", encoding="utf-8") as readme_file:
    readme = readme_file.read()


setup(
    name="sentence-transformers",
<<<<<<< HEAD
    version="3.0.0",
=======
    version="3.1.0.dev0",
>>>>>>> f012ab33
    author="Nils Reimers, Tom Aarsen",
    author_email="info@nils-reimers.de",
    description="Multilingual text embeddings",
    long_description=readme,
    long_description_content_type="text/markdown",
    license="Apache License 2.0",
    url="https://www.SBERT.net",
    download_url="https://github.com/UKPLab/sentence-transformers/",
    packages=find_packages(),
    include_package_data=True,
    python_requires=">=3.8.0",
    install_requires=[
        "transformers>=4.34.0,<5.0.0",
        "tqdm",
        "torch>=1.11.0",
        "numpy",
        "scikit-learn",
        "scipy",
        "huggingface-hub>=0.15.1",
        "Pillow",
    ],
    extras_require={
        "train": [
            "datasets",
            "accelerate>=0.20.3",
        ],
        "dev": [
            "datasets",
            "accelerate>=0.20.3",
            "pre-commit",
            "pytest",
            "ruff>=0.3.0",
        ],
    },
    classifiers=[
        "Development Status :: 5 - Production/Stable",
        "Intended Audience :: Science/Research",
        "License :: OSI Approved :: Apache Software License",
        "Programming Language :: Python :: 3.8",
        "Programming Language :: Python :: 3.9",
        "Programming Language :: Python :: 3.10",
        "Programming Language :: Python :: 3.11",
        "Programming Language :: Python :: 3.12",
        "Topic :: Scientific/Engineering :: Artificial Intelligence",
    ],
    keywords="Transformer Networks BERT XLNet sentence embedding PyTorch NLP deep learning",
)<|MERGE_RESOLUTION|>--- conflicted
+++ resolved
@@ -6,11 +6,7 @@
 
 setup(
     name="sentence-transformers",
-<<<<<<< HEAD
-    version="3.0.0",
-=======
-    version="3.1.0.dev0",
->>>>>>> f012ab33
+    version="3.0.1",
     author="Nils Reimers, Tom Aarsen",
     author_email="info@nils-reimers.de",
     description="Multilingual text embeddings",
