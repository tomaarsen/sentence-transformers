from __future__ import annotations

import json
import logging
import random
import re
from collections import Counter, defaultdict
from copy import copy
from dataclasses import dataclass, field, fields
from pathlib import Path
from platform import python_version
from pprint import pformat
from textwrap import indent
from typing import TYPE_CHECKING, Any, Literal

import torch
import transformers
from huggingface_hub import CardData, ModelCard
from huggingface_hub import dataset_info as get_dataset_info
from huggingface_hub import model_info as get_model_info
from huggingface_hub.repocard_data import EvalResult, eval_results_to_model_index
from huggingface_hub.utils import yaml_dump
from torch import nn
from tqdm.autonotebook import tqdm
from transformers import TrainerCallback
from transformers.integrations import CodeCarbonCallback
from transformers.modelcard import make_markdown_table
from transformers.trainer_callback import TrainerControl, TrainerState
from typing_extensions import deprecated

from sentence_transformers import __version__ as sentence_transformers_version
from sentence_transformers.models import Router, StaticEmbedding, Transformer
from sentence_transformers.training_args import SentenceTransformerTrainingArguments
from sentence_transformers.util import fullname, is_accelerate_available, is_datasets_available

if is_datasets_available():
    from datasets import Dataset, DatasetDict, IterableDataset, IterableDatasetDict, Value

logger = logging.getLogger(__name__)

if TYPE_CHECKING:
    from sentence_transformers.evaluation.SentenceEvaluator import SentenceEvaluator
    from sentence_transformers.SentenceTransformer import SentenceTransformer
    from sentence_transformers.trainer import SentenceTransformerTrainer


class SentenceTransformerModelCardCallback(TrainerCallback):
    def __init__(self, default_args_dict: dict[str, Any]) -> None:
        super().__init__()
        self.default_args_dict = default_args_dict

    def on_init_end(
        self,
        args: SentenceTransformerTrainingArguments,
        state: TrainerState,
        control: TrainerControl,
        model: SentenceTransformer,
        trainer: SentenceTransformerTrainer,
        **kwargs,
    ) -> None:
        model.model_card_data.add_tags("generated_from_trainer")

        # Try to set the code carbon callback if it exists
        callbacks = [
            callback for callback in trainer.callback_handler.callbacks if isinstance(callback, CodeCarbonCallback)
        ]
        if callbacks:
            model.model_card_data.code_carbon_callback = callbacks[0]

        # Try to infer the dataset "name", "id" and "revision" from the dataset cache files
        if trainer.train_dataset:
            model.model_card_data.train_datasets = model.model_card_data.extract_dataset_metadata(
                trainer.train_dataset, model.model_card_data.train_datasets, trainer.loss, "train"
            )

        if trainer.eval_dataset:
            model.model_card_data.eval_datasets = model.model_card_data.extract_dataset_metadata(
                trainer.eval_dataset, model.model_card_data.eval_datasets, trainer.loss, "eval"
            )

        losses = get_losses(trainer.loss)

        model.model_card_data.set_losses(losses)

        # Extract some meaningful examples from the evaluation or training dataset to showcase the performance
        if not model.model_card_data.widget and (dataset := trainer.eval_dataset or trainer.train_dataset):
            model.model_card_data.set_widget_examples(dataset)

    def on_train_begin(
        self,
        args: SentenceTransformerTrainingArguments,
        state: TrainerState,
        control: TrainerControl,
        model: SentenceTransformer,
        **kwargs,
    ) -> None:
        ignore_keys = {
            "output_dir",
            "logging_dir",
            "logging_strategy",
            "logging_first_step",
            "logging_steps",
            "evaluation_strategy",
            "eval_steps",
            "eval_delay",
            "save_strategy",
            "save_steps",
            "save_total_limit",
            "metric_for_best_model",
            "greater_is_better",
            "report_to",
            "samples_per_label",
            "show_progress_bar",
            "do_train",
            "do_eval",
            "do_test",
            "run_name",
            "hub_token",
            "push_to_hub_token",
        }
        args_dict = args.to_dict()
        model.model_card_data.all_hyperparameters = {
            key: value for key, value in args_dict.items() if key not in ignore_keys
        }
        model.model_card_data.non_default_hyperparameters = {
            key: value
            for key, value in args_dict.items()
            if key not in ignore_keys and key in self.default_args_dict and value != self.default_args_dict[key]
        }

    def on_evaluate(
        self,
        args: SentenceTransformerTrainingArguments,
        state: TrainerState,
        control: TrainerControl,
        model: SentenceTransformer,
        metrics: dict[str, float],
        **kwargs,
    ) -> None:
        loss_dict = {
            " ".join(key.split("_")[1:]): metrics[key]
            for key in metrics
            if key.startswith("eval_") and key.endswith("_loss")
        }
        if len(loss_dict) == 1 and "loss" in loss_dict:
            loss_dict = {"Validation Loss": loss_dict["loss"]}
        if (
            model.model_card_data.training_logs
            and model.model_card_data.training_logs[-1]["Step"] == state.global_step
        ):
            model.model_card_data.training_logs[-1].update(loss_dict)
        else:
            model.model_card_data.training_logs.append(
                {
                    "Epoch": state.epoch,
                    "Step": state.global_step,
                    **loss_dict,
                }
            )

    def on_log(
        self,
        args: SentenceTransformerTrainingArguments,
        state: TrainerState,
        control: TrainerControl,
        model: SentenceTransformer,
        logs: dict[str, float],
        **kwargs,
    ) -> None:
        keys = {"loss"} & set(logs)
        if keys:
            if (
                model.model_card_data.training_logs
                and model.model_card_data.training_logs[-1]["Step"] == state.global_step
            ):
                model.model_card_data.training_logs[-1]["Training Loss"] = logs[keys.pop()]
            else:
                model.model_card_data.training_logs.append(
                    {
                        "Epoch": state.epoch,
                        "Step": state.global_step,
                        "Training Loss": logs[keys.pop()],
                    }
                )

        # Set the ir_model flag so we can generate the model card with the encode_query/encode_document methods
        if model.model_card_data.ir_model is None:
            for key in keys:
                if "ndcg" in key:
                    model.model_card_data.ir_model = True


@deprecated(
    "The `ModelCardCallback` has been renamed to `SentenceTransformerModelCardCallback` and the former is now deprecated. Please use `SentenceTransformerModelCardCallback` instead."
)
class ModelCardCallback(SentenceTransformerModelCardCallback):
    def __init__(self, *args, **kwargs):
        super().__init__(*args, **kwargs)


YAML_FIELDS = [
    "language",
    "license",
    "library_name",
    "tags",
    "datasets",
    "metrics",
    "pipeline_tag",
    "widget",
    "model-index",
    "co2_eq_emissions",
    "base_model",
]
IGNORED_FIELDS = ["model", "trainer", "eval_results_dict"]


def get_versions() -> dict[str, Any]:
    versions = {
        "python": python_version(),
        "sentence_transformers": sentence_transformers_version,
        "transformers": transformers.__version__,
        "torch": torch.__version__,
    }
    if is_accelerate_available():
        from accelerate import __version__ as accelerate_version

        versions["accelerate"] = accelerate_version
    if is_datasets_available():
        from datasets import __version__ as datasets_version

        versions["datasets"] = datasets_version
    from tokenizers import __version__ as tokenizers_version

    versions["tokenizers"] = tokenizers_version

    return versions


def format_log(value: float | int | str) -> Any:
    if isinstance(value, float):
        return round(value, 4)
    return value


def get_losses(loss: nn.Module | dict[nn.Module]) -> list[nn.Module]:
    if isinstance(loss, dict):
        losses = list(loss.values())
    else:
        losses = [loss]
    # Some losses are known to use other losses internally
    # So, verify for `loss` attributes in the losses
    loss_idx = 0
    while loss_idx < len(losses):
        loss = losses[loss_idx]
        if hasattr(loss, "loss") and loss.loss not in losses:
            losses.append(loss.loss)
        if hasattr(loss, "regularizer") and loss.regularizer not in losses:
            losses.append(loss.regularizer)
        loss_idx += 1
    return losses


@dataclass
class SentenceTransformerModelCardData(CardData):
    """A dataclass storing data used in the model card.

    Args:
        language (`Optional[Union[str, List[str]]]`): The model language, either a string or a list,
            e.g. "en" or ["en", "de", "nl"]
        license (`Optional[str]`): The license of the model, e.g. "apache-2.0", "mit",
            or "cc-by-nc-sa-4.0"
        model_name (`Optional[str]`): The pretty name of the model, e.g. "SentenceTransformer based on microsoft/mpnet-base".
        model_id (`Optional[str]`): The model ID when pushing the model to the Hub,
            e.g. "tomaarsen/sbert-mpnet-base-allnli".
        train_datasets (`List[Dict[str, str]]`): A list of the names and/or Hugging Face dataset IDs of the training datasets.
            e.g. [{"name": "SNLI", "id": "stanfordnlp/snli"}, {"name": "MultiNLI", "id": "nyu-mll/multi_nli"}, {"name": "STSB"}]
        eval_datasets (`List[Dict[str, str]]`): A list of the names and/or Hugging Face dataset IDs of the evaluation datasets.
            e.g. [{"name": "SNLI", "id": "stanfordnlp/snli"}, {"id": "mteb/stsbenchmark-sts"}]
        task_name (`str`): The human-readable task the model is trained on,
            e.g. "semantic textual similarity, semantic search, paraphrase mining, text classification, clustering, and more".
        tags (`Optional[List[str]]`): A list of tags for the model,
            e.g. ["sentence-transformers", "sentence-similarity", "feature-extraction"].
        local_files_only (`bool`): If True, don't attempt to find dataset or base model information on the Hub.
            Defaults to False.

    .. tip::

        Install `codecarbon <https://github.com/mlco2/codecarbon>`_ to automatically track carbon emission usage and
        include it in your model cards.

    Example::

        >>> model = SentenceTransformer(
        ...     "microsoft/mpnet-base",
        ...     model_card_data=SentenceTransformerModelCardData(
        ...         model_id="tomaarsen/sbert-mpnet-base-allnli",
        ...         train_datasets=[{"name": "SNLI", "id": "stanfordnlp/snli"}, {"name": "MultiNLI", "id": "nyu-mll/multi_nli"}],
        ...         eval_datasets=[{"name": "SNLI", "id": "stanfordnlp/snli"}, {"name": "MultiNLI", "id": "nyu-mll/multi_nli"}],
        ...         license="apache-2.0",
        ...         language="en",
        ...     ),
        ... )
    """

    # Potentially provided by the user
    language: str | list[str] | None = field(default_factory=list)
    license: str | None = None
    model_name: str | None = None
    model_id: str | None = None
    train_datasets: list[dict[str, str]] = field(default_factory=list)
    eval_datasets: list[dict[str, str]] = field(default_factory=list)
    task_name: str = (
        "semantic textual similarity, semantic search, paraphrase mining, text classification, clustering, and more"
    )
    tags: list[str] | None = field(
        default_factory=lambda: [
            "sentence-transformers",
            "sentence-similarity",
            "feature-extraction",
            "dense",
        ]
    )
<<<<<<< HEAD
    generate_widget_examples: bool = field(default=True)
=======
    local_files_only: bool = False
    generate_widget_examples: Literal["deprecated"] = "deprecated"
>>>>>>> 910ed144

    # Automatically filled by `SentenceTransformerModelCardCallback` and the Trainer directly
    base_model: str | None = field(default=None, init=False)
    base_model_revision: str | None = field(default=None, init=False)
    non_default_hyperparameters: dict[str, Any] = field(default_factory=dict, init=False)
    all_hyperparameters: dict[str, Any] = field(default_factory=dict, init=False)
    eval_results_dict: dict[SentenceEvaluator, dict[str, Any]] | None = field(default_factory=dict, init=False)
    training_logs: list[dict[str, float]] = field(default_factory=list, init=False)
    widget: list[dict[str, str]] = field(default_factory=list, init=False)
    predict_example: list[str] | None = field(default=None, init=False)
    label_example_list: list[dict[str, str]] = field(default_factory=list, init=False)
    code_carbon_callback: CodeCarbonCallback | None = field(default=None, init=False)
    citations: dict[str, str] = field(default_factory=dict, init=False)
    best_model_step: int | None = field(default=None, init=False)
    datasets: list[str] = field(default_factory=list, init=False, repr=False)
    ir_model: bool | None = field(default=None, init=False, repr=False)
    similarities: str | None = field(default=None, init=False, repr=False)

    # Utility fields
    first_save: bool = field(default=True, init=False)
    widget_step: int = field(default=-1, init=False)

    # Computed once, always unchanged
    pipeline_tag: str = field(default="sentence-similarity", init=False)
    library_name: str = field(default="sentence-transformers", init=False)
    version: dict[str, str] = field(default_factory=get_versions, init=False)
    template_path: Path = field(default=Path(__file__).parent / "model_card_template.md", init=False, repr=False)

    # Passed via `register_model` only
    model: SentenceTransformer | None = field(default=None, init=False, repr=False)

    def __post_init__(self) -> None:
        # We don't want to save "ignore_metadata_errors" in our Model Card
        infer_languages = not self.language
        if isinstance(self.language, str):
            self.language = [self.language]

        self.train_datasets = self.validate_datasets(self.train_datasets, infer_languages=infer_languages)
        self.eval_datasets = self.validate_datasets(self.eval_datasets, infer_languages=infer_languages)

        if self.model_id and self.model_id.count("/") != 1:
            logger.warning(
                f"The provided {self.model_id!r} model ID should include the organization or user,"
                ' such as "tomaarsen/mpnet-base-nli-matryoshka". Setting `model_id` to None.'
            )
            self.model_id = None

    def validate_datasets(
        self, dataset_list: list[dict[str, Any]], infer_languages: bool = True
    ) -> list[dict[str, Any]]:
        output_dataset_list = []
        for dataset in dataset_list:
            if "name" not in dataset:
                if "id" in dataset:
                    dataset["name"] = dataset["id"]

            if "id" in dataset and not self.local_files_only:
                # Try to determine the language from the dataset on the Hub
                try:
                    info = get_dataset_info(dataset["id"])
                except Exception:
                    logger.warning(
                        f"The dataset `id` {dataset['id']!r} does not exist on the Hub. Setting the `id` to None."
                    )
                    del dataset["id"]
                else:
                    if info.cardData and infer_languages and "language" in info.cardData:
                        dataset_language = info.cardData.get("language")
                        if dataset_language is not None:
                            if isinstance(dataset_language, str):
                                dataset_language = [dataset_language]
                            for language in dataset_language:
                                if language not in self.language:
                                    self.language.append(language)

                    # Track dataset IDs for the metadata
                    if info.id not in self.datasets:
                        self.datasets.append(info.id)

            output_dataset_list.append(dataset)
        return output_dataset_list

    def set_losses(self, losses: list[nn.Module]) -> None:
        citations = {
            "Sentence Transformers": """
@inproceedings{reimers-2019-sentence-bert,
    title = "Sentence-BERT: Sentence Embeddings using Siamese BERT-Networks",
    author = "Reimers, Nils and Gurevych, Iryna",
    booktitle = "Proceedings of the 2019 Conference on Empirical Methods in Natural Language Processing",
    month = "11",
    year = "2019",
    publisher = "Association for Computational Linguistics",
    url = "https://arxiv.org/abs/1908.10084",
}
"""
        }
        for loss in losses:
            try:
                citations[loss.__class__.__name__] = loss.citation
            except Exception:
                pass
        inverted_citations = defaultdict(list)
        for loss, citation in citations.items():
            inverted_citations[citation].append(loss)

        def join_list(losses: list[str]) -> str:
            if len(losses) > 1:
                return ", ".join(losses[:-1]) + " and " + losses[-1]
            return losses[0]

        self.citations = {join_list(losses): citation for citation, losses in inverted_citations.items()}
        self.add_tags([f"loss:{loss}" for loss in {loss.__class__.__name__: loss for loss in losses}])

    def set_best_model_step(self, step: int) -> None:
        self.best_model_step = step

    def set_widget_examples(self, dataset: Dataset | DatasetDict) -> None:
        if isinstance(dataset, (IterableDataset, IterableDatasetDict)):
            # We can't set widget examples from an IterableDataset without losing data
            return

        if isinstance(dataset, Dataset):
            dataset = DatasetDict(dataset=dataset)

        self.widget = []
        # Pick 5 random datasets to generate widget examples from
        dataset_names = Counter(random.choices(list(dataset.keys()), k=5))
        num_samples_to_check = 1000
        for dataset_name, num_samples in tqdm(
            dataset_names.items(), desc="Computing widget examples", unit="example", leave=False
        ):
            if isinstance(dataset[dataset_name], IterableDataset):
                # We can't set widget examples from an IterableDataset without losing data
                continue

            # Sample 1000 examples from the dataset, sort them by length, and pick the shortest examples as the core
            # examples for the widget
            columns = [
                column
                for column, feature in dataset[dataset_name].features.items()
                if isinstance(feature, dict)
                or (isinstance(feature, Value) and feature.dtype in {"string", "large_string"})
            ]
            str_dataset = dataset[dataset_name].select_columns(columns)
            dataset_size = len(str_dataset)
            if dataset_size == 0:
                continue

            lengths = {}
            for idx, sample in enumerate(
                str_dataset.select(random.sample(range(dataset_size), k=min(num_samples_to_check, dataset_size)))
            ):
                lengths[idx] = sum(len(value) for key, value in sample.items() if key != "dataset_name")

            indices, _ = zip(*sorted(lengths.items(), key=lambda x: x[1]))
            target_indices, backup_indices = indices[:num_samples], list(indices[num_samples:][::-1])

            # We want 4 texts, so we take texts from the backup indices, short texts first
            for idx in target_indices:
                # This is anywhere between 1 and n texts
                sentences = [sentence for key, sentence in str_dataset[idx].items() if key != "dataset_name"]
                while len(sentences) < 4 and backup_indices:
                    backup_idx = backup_indices.pop()
                    backup_sample = [
                        sentence for key, sentence in str_dataset[backup_idx].items() if key != "dataset_name"
                    ]
                    if len(backup_sample) == 1:
                        # If there is only one text in the backup sample, we take it
                        sentences.extend(backup_sample)
                    else:
                        # Otherwise we prefer the 2nd text: the 1st can be another query
                        sentences.append(backup_sample[1])

                if len(sentences) < 4:
                    continue

                # When training with a Router (or Asym) module, you might be using backwards compatible training,
                # i.e. with a dictionary with a mapping of Router keys to texts, so let's grab the texts
                sentences = [
                    list(sentence.values())[0] if isinstance(sentence, dict) else sentence for sentence in sentences
                ]

                if self.pipeline_tag == "sentence-similarity":
                    self.widget.append(
                        {
                            "source_sentence": sentences[0],
                            "sentences": random.sample(sentences[1:], k=len(sentences) - 1),
                        }
                    )
                else:
                    # If we have e.g. feature-extraction, we just want individual sentences
                    self.widget.append({"text": random.choice(sentences)})
                self.predict_example = sentences[:4]

    def set_evaluation_metrics(
        self, evaluator: SentenceEvaluator, metrics: dict[str, Any], epoch: int = 0, step: int = 0
    ) -> None:
        from sentence_transformers.evaluation import SequentialEvaluator

        self.eval_results_dict[evaluator] = copy(metrics)

        # If the evaluator has a primary metric and we have a trainer, then add the primary metric to the training logs
        if hasattr(evaluator, "primary_metric") and (primary_metrics := evaluator.primary_metric):
            if isinstance(evaluator, SequentialEvaluator):
                primary_metrics = [sub_evaluator.primary_metric for sub_evaluator in evaluator.evaluators]
            elif isinstance(primary_metrics, str):
                primary_metrics = [primary_metrics]

            training_log_metrics = {key: value for key, value in metrics.items() if key in primary_metrics}

            if self.training_logs and self.training_logs[-1]["Step"] == step:
                self.training_logs[-1].update(training_log_metrics)
            else:
                self.training_logs.append(
                    {
                        "Epoch": epoch,
                        "Step": step,
                        **training_log_metrics,
                    }
                )

    def set_label_examples(self, dataset: Dataset) -> None:
        num_examples_per_label = 3
        examples = defaultdict(list)
        finished_labels = set()
        for sample in dataset:
            text = sample["text"]
            label = sample["label"]
            if label not in finished_labels:
                examples[label].append(f"<li>{repr(text)}</li>")
                if len(examples[label]) >= num_examples_per_label:
                    finished_labels.add(label)
            if len(finished_labels) == self.num_classes:
                break
        self.label_example_list = [
            {
                "Label": self.model.labels[label] if self.model.labels and isinstance(label, int) else label,
                "Examples": "<ul>" + "".join(example_set) + "</ul>",
            }
            for label, example_set in examples.items()
        ]

    def infer_datasets(self, dataset: Dataset | DatasetDict, dataset_name: str | None = None) -> list[dict[str, str]]:
        if isinstance(dataset, DatasetDict):
            return [
                dataset
                for dataset_name, sub_dataset in dataset.items()
                for dataset in self.infer_datasets(sub_dataset, dataset_name=dataset_name)
            ]

        # Ignore the dataset name if it is a default name from the FitMixin backwards compatibility
        if dataset_name and re.match(r"_dataset_\d+", dataset_name):
            dataset_name = None

        dataset_output = {
            "name": dataset_name or dataset.info.dataset_name,
            "split": str(dataset.split),
        }
        if dataset.info.splits and dataset.split in dataset.info.splits:
            dataset_output["size"] = dataset.info.splits[dataset.split].num_examples

        # The download checksums seems like a fairly safe way to extract the dataset ID and revision
        # for iterable datasets as well as regular datasets from the Hub
        if checksums := dataset.download_checksums:
            source = list(checksums.keys())[0]
            if source.startswith("hf://datasets/") and "@" in source:
                source_parts = source[len("hf://datasets/") :].split("@")
                dataset_output["id"] = source_parts[0]
                if (revision := source_parts[1].split("/")[0]) and len(revision) == 40:
                    dataset_output["revision"] = revision

        return [dataset_output]

    def tokenize(self, text: str | list[str], **kwargs) -> dict[str, Any]:
        return self.model.tokenize(text, **kwargs)

    def compute_dataset_metrics(
        self,
        dataset: Dataset | IterableDataset | None,
        dataset_info: dict[str, Any],
        loss: dict[str, nn.Module] | nn.Module | None,
    ) -> dict[str, str]:
        """
        Given a dataset, compute the following:
        * Dataset Size
        * Dataset Columns
        * Dataset Stats
            - Strings: min, mean, max word count/token length
            - Integers: Counter() instance
            - Floats: min, mean, max range
            - List: number of elements or min, mean, max number of elements
        * 3 Example samples
        * Loss function name
            - Loss function config
        """
        if not dataset:
            return {}

        if isinstance(dataset, Dataset):
            # Size might already be defined, but `len(dataset)` is more reliable
            dataset_info["size"] = len(dataset)
        dataset_info["columns"] = [f"<code>{column}</code>" for column in dataset.column_names]
        dataset_info["stats"] = {}
        if isinstance(dataset, Dataset):
            for column in dataset.column_names:
                subsection = dataset[:1000][column]
                first = subsection[0]
                if isinstance(first, str):
                    tokenized = self.tokenize(subsection, task="document")
                    if isinstance(tokenized, dict) and "attention_mask" in tokenized:
                        lengths = tokenized["attention_mask"].sum(dim=1).tolist()
                        suffix = "tokens"
                    else:
                        lengths = [len(sentence) for sentence in subsection]
                        suffix = "characters"
                    dataset_info["stats"][column] = {
                        "dtype": "string",
                        "data": {
                            "min": f"{round(min(lengths), 2)} {suffix}",
                            "mean": f"{round(sum(lengths) / len(lengths), 2)} {suffix}",
                            "max": f"{round(max(lengths), 2)} {suffix}",
                        },
                    }
                elif isinstance(first, (int, bool)):
                    counter = Counter(subsection)
                    dataset_info["stats"][column] = {
                        "dtype": "int",
                        "data": {
                            key: f"{'~' if len(counter) > 1 else ''}{counter[key] / len(subsection):.2%}"
                            for key in sorted(counter)
                        },
                    }
                elif isinstance(first, float):
                    dataset_info["stats"][column] = {
                        "dtype": "float",
                        "data": {
                            "min": round(min(subsection), 2),
                            "mean": round(sum(subsection) / len(subsection), 2),
                            "max": round(max(subsection), 2),
                        },
                    }
                elif isinstance(first, list):
                    counter = Counter([len(lst) for lst in subsection])
                    if len(counter) == 1:
                        dataset_info["stats"][column] = {
                            "dtype": "list",
                            "data": {
                                "size": f"{len(first)} elements",
                            },
                        }
                    else:
                        dataset_info["stats"][column] = {
                            "dtype": "list",
                            "data": {
                                "min": f"{min(counter)} elements",
                                "mean": f"{sum(counter) / len(counter):.2f} elements",
                                "max": f"{max(counter)} elements",
                            },
                        }
                else:
                    dataset_info["stats"][column] = {"dtype": fullname(first), "data": {}}

            def to_html_list(data: dict):
                return "<ul><li>" + "</li><li>".join(f"{key}: {value}" for key, value in data.items()) + "</li></ul>"

            stats_lines = [
                {"": "type", **{key: value["dtype"] for key, value in dataset_info["stats"].items()}},
                {"": "details", **{key: to_html_list(value["data"]) for key, value in dataset_info["stats"].items()}},
            ]
            dataset_info["stats_table"] = indent(make_markdown_table(stats_lines).replace("-:|", "--|"), "  ")

            dataset_info["examples"] = dataset[:3]
            num_samples = len(dataset_info["examples"][list(dataset_info["examples"])[0]])
            examples_lines = []
            for sample_idx in range(num_samples):
                columns = {}
                for column in dataset.column_names:
                    value = dataset_info["examples"][column][sample_idx]
                    # If the value is a long list, truncate it
                    if isinstance(value, list) and len(value) > 5:
                        value = str(value[:5])[:-1] + ", ...]"
                    # If the value is a really long string, truncate it
                    if isinstance(value, str) and len(value) > 1000:
                        value = value[:1000] + "..."
                    # Avoid newlines in the table
                    value = str(value).replace("\n", "<br>")
                    columns[column] = f"<code>{value}</code>"
                examples_lines.append(columns)
            dataset_info["examples_table"] = indent(make_markdown_table(examples_lines).replace("-:|", "--|"), "  ")

        dataset_info["loss"] = {
            "fullname": fullname(loss),
        }
        if hasattr(loss, "get_config_dict"):
            config = loss.get_config_dict()

            def format_config_value(value: Any) -> str:
                if not isinstance(value, nn.Module):
                    return value
                module_name = value.__class__.__name__
                module_args_str = []

                # E.g. SentenceTransformer, SparseEncoder, etc.
                if hasattr(value, "model_card_data") and hasattr(value.model_card_data, "base_model"):
                    module_args_str.append(repr(value.model_card_data.base_model))
                if hasattr(value, "trust_remote_code") and value.trust_remote_code:
                    module_args_str.append("trust_remote_code=True")
                # E.g. MultipleNegativesRankingLoss, CosineSimilarityLoss, etc.
                if hasattr(value, "get_config_dict"):
                    for key, val in value.get_config_dict().items():
                        module_args_str.append(f"{key}={repr(val)}")

                if module_args_str:
                    return f"{module_name}({', '.join(module_args_str)})"
                return module_name

            config = {key: format_config_value(value) for key, value in config.items()}

            try:
                str_config = json.dumps(config, indent=4)
            except TypeError:
                str_config = pformat(config, indent=4)
            dataset_info["loss"]["config_code"] = indent(f"```json\n{str_config}\n```", "  ")
        return dataset_info

    def extract_dataset_metadata(
        self,
        dataset: Dataset | DatasetDict,
        dataset_metadata: list[dict[str, Any]],
        loss: nn.Module | dict[str, nn.Module],
        dataset_type: Literal["train", "eval"],
    ) -> list[dict[str, Any]]:
        if dataset:
            if dataset_metadata and (
                (isinstance(dataset, DatasetDict) and len(dataset_metadata) != len(dataset))
                or (isinstance(dataset, Dataset) and len(dataset_metadata) != 1)
            ):
                logger.warning(
                    f"The number of `{dataset_type}_datasets` in the model card data does not match the number of {dataset_type} datasets in the Trainer. "
                    f"Removing the provided `{dataset_type}_datasets` from the model card data."
                )
                dataset_metadata = []

            if not dataset_metadata:
                dataset_metadata = self.infer_datasets(dataset)

            if isinstance(dataset, DatasetDict):
                dataset_metadata = [
                    self.compute_dataset_metrics(
                        dataset_value,
                        dataset_info,
                        loss[dataset_name] if isinstance(loss, dict) else loss,
                    )
                    for dataset_name, dataset_value, dataset_info in zip(
                        dataset.keys(), dataset.values(), dataset_metadata
                    )
                ]
            else:
                dataset_metadata = [self.compute_dataset_metrics(dataset, dataset_metadata[0], loss)]

        # Try to get the number of training samples
        if dataset_type == "train":
            num_training_samples = sum([metadata.get("size", 0) for metadata in dataset_metadata])
            if num_training_samples:
                self.add_tags(f"dataset_size:{num_training_samples}")

            if self.ir_model is None:
                if isinstance(dataset, dict):
                    column_names = set(
                        column for sub_dataset in dataset.values() for column in sub_dataset.column_names
                    )
                else:
                    column_names = set(dataset.column_names)
                if {"query", "question"} & column_names:
                    self.ir_model = True

        return self.validate_datasets(dataset_metadata)

    def register_model(self, model: SentenceTransformer) -> None:
        self.model = model

        if self.ir_model is not None:
            return

        if Router in [module.__class__ for module in model.children()]:
            self.ir_model = True
            return

        for ir_prompt_name in ["query", "document", "passage", "corpus"]:
            if ir_prompt_name in model.prompts and len(model.prompts[ir_prompt_name]) > 0:
                self.ir_model = True
                return

    def set_model_id(self, model_id: str) -> None:
        self.model_id = model_id

    def set_base_model(self, model_id: str, revision: str | None = None) -> None:
        # We only set the base model if we can verify that it exists on the Hub
        if self.local_files_only:
            # Don't try to get the model info if we are not allowed to access the Hub
            return False
        try:
            model_info = get_model_info(model_id)
        except Exception:
            # Getting the model info can fail for many reasons: model does not exist, no internet, outage, etc.
            return False
        self.base_model = model_info.id
        if revision is None or revision == "main":
            revision = model_info.sha
        self.base_model_revision = revision
        return True

    def set_language(self, language: str | list[str]) -> None:
        if isinstance(language, str):
            language = [language]
        self.language = language

    def set_license(self, license: str) -> None:
        self.license = license

    def add_tags(self, tags: str | list[str]) -> None:
        if isinstance(tags, str):
            tags = [tags]
        for tag in tags:
            if tag not in self.tags:
                self.tags.append(tag)

    def try_to_set_base_model(self) -> None:
        if isinstance(self.model[0], Transformer):
            base_model = self.model[0].auto_model.config._name_or_path
            base_model_path = Path(base_model)
            # Sometimes the name_or_path ends exactly with the model_id, e.g.
            # "C:\\Users\\tom/.cache\\torch\\sentence_transformers\\BAAI_bge-small-en-v1.5\\"
            candidate_model_ids = ["/".join(base_model_path.parts[-2:])]
            # Sometimes the name_or_path its final part contains the full model_id, with "/" replaced with a "_", e.g.
            # "/root/.cache/torch/sentence_transformers/sentence-transformers_all-mpnet-base-v2/"
            # In that case, we take the last part, split on _, and try all combinations
            # e.g. "a_b_c_d" -> ['a/b_c_d', 'a_b/c_d', 'a_b_c/d']
            splits = base_model_path.name.split("_")
            candidate_model_ids += [
                "_".join(splits[:idx]) + "/" + "_".join(splits[idx:]) for idx in range(1, len(splits))
            ]
            for model_id in candidate_model_ids:
                if self.set_base_model(model_id):
                    break
        elif isinstance(self.model[0], StaticEmbedding):
            if self.model[0].base_model:
                self.set_base_model(self.model[0].base_model)

    def format_eval_metrics(self) -> dict[str, Any]:
        """Format the evaluation metrics for the model card.

        The following keys will be returned:
        - eval_metrics: A list of dictionaries containing the class name, description, dataset name, and a markdown table
          This is used to display the evaluation metrics in the model card.
        - metrics: A list of all metric keys. This is used in the model card metadata.
        - model-index: A list of dictionaries containing the task name, task type, dataset type, dataset name, metric name,
          metric type, and metric value. This is used to display the evaluation metrics in the model card metadata.
        """
        eval_metrics = []
        all_metrics = {}
        eval_results = []
        for evaluator, metrics in self.eval_results_dict.items():
            name = getattr(evaluator, "name", None)
            primary_metric = getattr(evaluator, "primary_metric", None)
            if name and all(key.startswith(name + "_") for key in metrics.keys()):
                metrics = {key[len(name) + 1 :]: value for key, value in metrics.items()}
                if primary_metric and primary_metric.startswith(name + "_"):
                    primary_metric = primary_metric[len(name) + 1 :]

            def try_to_pure_python(value: Any) -> Any:
                """Try to convert a value from a Numpy or Torch scalar to pure Python, if not already pure Python"""
                try:
                    if hasattr(value, "dtype"):
                        return value.item()
                except Exception:
                    pass
                return value

            metrics = {key: try_to_pure_python(value) for key, value in metrics.items()}

            table_lines = [
                {
                    "Metric": f"**{metric_key}**" if metric_key == primary_metric else metric_key,
                    "Value": f"**{format_log(metric_value)}**"
                    if metric_key == primary_metric
                    else format_log(metric_value),
                }
                for metric_key, metric_value in metrics.items()
            ]

            # E.g. "Binary Classification" or "Semantic Similarity"
            description = evaluator.description
            dataset_name = getattr(evaluator, "name", None)
            config_code = ""
            if hasattr(evaluator, "get_config_dict") and (config := evaluator.get_config_dict()):
                try:
                    str_config = json.dumps(config, indent=4)
                except TypeError:
                    str_config = str(config)
                config_code = indent(f"```json\n{str_config}\n```", "  ")

            eval_metrics.append(
                {
                    "class_name": fullname(evaluator),
                    "description": description,
                    "dataset_name": dataset_name,
                    "table_lines": table_lines,
                    "config_code": config_code,
                }
            )

            def try_to_float(metric_value):
                try:
                    return float(metric_value)
                except Exception:
                    pass

                if isinstance(metric_value, str) and " " in metric_value:
                    return try_to_float(metric_value.split()[0])

                return None

            eval_results.extend(
                [
                    EvalResult(
                        task_name=description,
                        task_type=description.lower().replace(" ", "-"),
                        dataset_type=dataset_name or "unknown",
                        dataset_name=dataset_name.replace("_", " ").replace("-", " ") if dataset_name else "Unknown",
                        metric_name=metric_key.replace("_", " ").title(),
                        metric_type=metric_key,
                        metric_value=metric_value_float,
                    )
                    for metric_key, metric_value in metrics.items()
                    if (metric_value_float := try_to_float(metric_value)) is not None
                ]
            )
            all_metrics.update(metrics)

        # Group eval_metrics together by class name and table_lines metrics
        grouped_eval_metrics = []
        for eval_metric in eval_metrics:
            eval_metric_mapping = {line["Metric"]: line["Value"] for line in eval_metric["table_lines"]}
            eval_metric_metrics = set(eval_metric_mapping)
            for grouped_eval_metric in grouped_eval_metrics:
                grouped_eval_metric_metrics = set(line["Metric"] for line in grouped_eval_metric["table_lines"])
                if (
                    eval_metric["class_name"] == grouped_eval_metric["class_name"]
                    and eval_metric_metrics == grouped_eval_metric_metrics
                    and eval_metric["dataset_name"] != grouped_eval_metric["dataset_name"]
                    and eval_metric["config_code"] == grouped_eval_metric["config_code"]
                ):
                    # Add the evaluation results to the existing grouped evaluation metric
                    for line in grouped_eval_metric["table_lines"]:
                        if "Value" in line:
                            line[grouped_eval_metric["dataset_name"]] = line.pop("Value")

                        line[eval_metric["dataset_name"]] = eval_metric_mapping[line["Metric"]]

                    if not isinstance(grouped_eval_metric["dataset_name"], list):
                        grouped_eval_metric["dataset_name"] = [grouped_eval_metric["dataset_name"]]
                    grouped_eval_metric["dataset_name"].append(eval_metric["dataset_name"])
                    break
            else:
                grouped_eval_metrics.append(eval_metric)

        for grouped_eval_metric in grouped_eval_metrics:
            grouped_eval_metric["table"] = make_markdown_table(grouped_eval_metric.pop("table_lines")).replace(
                "-:|", "--|"
            )

        return {
            "eval_metrics": grouped_eval_metrics,
            "metrics": list(all_metrics.keys()),
            "model-index": eval_results_to_model_index(self.model_name, eval_results),
        }

    def format_training_logs(self):
        # Get the keys from all evaluation lines
        eval_lines_keys = []
        for lines in self.training_logs:
            for key in lines.keys():
                if key not in eval_lines_keys:
                    eval_lines_keys.append(key)

        # Sort the metric columns: Epoch, Step, Training Loss, Validation Loss, Evaluator results
        def sort_metrics(key: str) -> str:
            if key == "Epoch":
                return 0
            if key == "Step":
                return 1
            if key == "Training Loss":
                return 2
            if key == "Validation Loss":
                return 3
            if key.endswith("loss"):
                return 4
            return eval_lines_keys.index(key) + 5

        sorted_eval_lines_keys = sorted(eval_lines_keys, key=sort_metrics)
        training_logs = [
            {
                key: f"**{format_log(line[key]) if key in line else '-'}**"
                if line["Step"] == self.best_model_step
                else line.get(key, "-")
                for key in sorted_eval_lines_keys
            }
            for line in self.training_logs
        ]
        eval_lines = make_markdown_table(training_logs)
        return {
            "eval_lines": eval_lines,
            "explain_bold_in_eval": "**" in eval_lines,
        }

    def run_usage_snippet(self) -> dict[str, Any]:
        if self.predict_example is None:
            if self.ir_model:
                self.predict_example = [
                    "Which planet is known as the Red Planet?",
                    "Venus is often called Earth's twin because of its similar size and proximity.",
                    "Mars, known for its reddish appearance, is often referred to as the Red Planet.",
                    "Saturn, famous for its rings, is sometimes mistaken for the Red Planet.",
                ]
            else:
                self.predict_example = [
                    "The weather is lovely today.",
                    "It's so sunny outside!",
                    "He drove to the stadium.",
                ]

        if not self.generate_widget_examples:
            return

        if self.ir_model:
            query_embeddings = self.model.encode_query(
                self.predict_example[0], convert_to_tensor=True, show_progress_bar=False
            )
            document_embeddings = self.model.encode_document(
                self.predict_example[1:], convert_to_tensor=True, show_progress_bar=False
            )
            similarity = self.model.similarity(query_embeddings, document_embeddings)
        else:
            self.predict_example = self.predict_example[:3]  # Limit to 3 examples for standard similarity
            embeddings = self.model.encode(self.predict_example, convert_to_tensor=True, show_progress_bar=False)
            similarity = self.model.similarity(embeddings, embeddings)

        with torch._tensor_str.printoptions(precision=4, sci_mode=False):
            self.similarities = "\n".join(f"# {line}" for line in str(similarity.cpu()).splitlines())

    def get_codecarbon_data(self) -> dict[Literal["co2_eq_emissions"], dict[str, Any]]:
        emissions_data = self.code_carbon_callback.tracker._prepare_emissions_data()
        results = {
            "co2_eq_emissions": {
                # * 1000 to convert kg to g
                "emissions": float(emissions_data.emissions) * 1000,
                "energy_consumed": float(emissions_data.energy_consumed),
                "source": "codecarbon",
                "training_type": "fine-tuning",
                "on_cloud": emissions_data.on_cloud == "Y",
                "cpu_model": emissions_data.cpu_model,
                "ram_total_size": emissions_data.ram_total_size,
                "hours_used": round(emissions_data.duration / 3600, 3),
            }
        }
        if emissions_data.gpu_model:
            results["co2_eq_emissions"]["hardware_used"] = emissions_data.gpu_model
        return results

    def get_model_specific_metadata(self) -> dict[str, Any]:
        similarity_fn_name = "Cosine Similarity"
        if self.model.similarity_fn_name:
            similarity_fn_name = {
                "cosine": "Cosine Similarity",
                "dot": "Dot Product",
                "euclidean": "Euclidean Distance",
                "manhattan": "Manhattan Distance",
            }.get(self.model.similarity_fn_name, self.model.similarity_fn_name.replace("_", " ").title())
        return {
            "model_max_length": self.model.get_max_seq_length(),
            "output_dimensionality": self.model.get_sentence_embedding_dimension(),
            "model_string": str(self.model),
            "similarity_fn_name": similarity_fn_name,
        }

    def get_default_model_name(self) -> None:
        if self.base_model:
            return f"{self.model.__class__.__name__} based on {self.base_model}"
        else:
            return self.model.__class__.__name__

    def to_dict(self) -> dict[str, Any]:
        # Try to set the base model
        if self.first_save and not self.base_model:
            try:
                self.try_to_set_base_model()
            except Exception:
                pass

        # Set the model name
        if not self.model_name:
            self.model_name = self.get_default_model_name()

        # Compute the similarity scores for the usage snippet
        try:
            self.run_usage_snippet()
        except Exception as exc:
            logger.warning(f"Error while computing usage snippet output: {exc}")

        super_dict = {field.name: getattr(self, field.name) for field in fields(self)}

        # Compute required formats from the (usually post-training) evaluation data
        if self.eval_results_dict:
            try:
                super_dict.update(self.format_eval_metrics())
            except Exception as exc:
                logger.warning(f"Error while formatting evaluation metrics: {exc}")
                raise exc

        # Compute required formats for the during-training evaluation data
        if self.training_logs:
            try:
                super_dict.update(self.format_training_logs())
            except Exception as exc:
                logger.warning(f"Error while formatting training logs: {exc}")

        super_dict["hide_eval_lines"] = len(self.training_logs) > 100

        # Try to add the code carbon callback data
        if (
            self.code_carbon_callback
            and self.code_carbon_callback.tracker
            and self.code_carbon_callback.tracker._start_time is not None
        ):
            super_dict.update(self.get_codecarbon_data())

        # Add some additional metadata stored in the model itself
        super_dict.update(self.get_model_specific_metadata())
        self.first_save = False

        for key in IGNORED_FIELDS:
            super_dict.pop(key, None)
        return super_dict

    def to_yaml(self, line_break=None) -> str:
        return yaml_dump(
            {key: value for key, value in self.to_dict().items() if key in YAML_FIELDS and value not in (None, [])},
            sort_keys=False,
            line_break=line_break,
        ).strip()


def generate_model_card(model: SentenceTransformer) -> str:
    model_card = ModelCard.from_template(
        card_data=model.model_card_data, template_path=model.model_card_data.template_path, hf_emoji="🤗"
    )
    return model_card.content<|MERGE_RESOLUTION|>--- conflicted
+++ resolved
@@ -282,6 +282,8 @@
             e.g. ["sentence-transformers", "sentence-similarity", "feature-extraction"].
         local_files_only (`bool`): If True, don't attempt to find dataset or base model information on the Hub.
             Defaults to False.
+        generate_widget_examples (`bool`): If True, generate widget examples from the evaluation or training dataset,
+            and compute their similarities. Defaults to True.
 
     .. tip::
 
@@ -320,12 +322,8 @@
             "dense",
         ]
     )
-<<<<<<< HEAD
+    local_files_only: bool = False
     generate_widget_examples: bool = field(default=True)
-=======
-    local_files_only: bool = False
-    generate_widget_examples: Literal["deprecated"] = "deprecated"
->>>>>>> 910ed144
 
     # Automatically filled by `SentenceTransformerModelCardCallback` and the Trainer directly
     base_model: str | None = field(default=None, init=False)
