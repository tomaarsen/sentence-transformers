--- conflicted
+++ resolved
@@ -193,11 +193,7 @@
         self.similarity_fn_name = similarity_fn_name
         self.trust_remote_code = trust_remote_code
         self.truncate_dim = truncate_dim
-<<<<<<< HEAD
-        self.model_card_data = model_card_data or self.model_card_data_class()
-=======
-        self.model_card_data = model_card_data or SentenceTransformerModelCardData(local_files_only=local_files_only)
->>>>>>> 910ed144
+        self.model_card_data = model_card_data or self.model_card_data_class(local_files_only=local_files_only)
         self.module_kwargs = None
         self._model_card_vars = {}
         self._model_card_text = None
