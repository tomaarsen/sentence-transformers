--- conflicted
+++ resolved
@@ -36,23 +36,14 @@
         Args:
             model: SparseEncoder model
             loss: The principal loss function to use can be any of the SparseEncoder losses except CSR related losses and flops loss.
-<<<<<<< HEAD
             document_regularizer_weight: Weight for the corpus regularization term. This term encourages sparsity in the document embeddings.
-                Will be applied to positive documents and all negatives one if some are provided.
-            query_regularizer_weight: Weight for the query regularization term. This term encourages sparsity in the query embeddings.
-                If None, no query regularization will be applied, it's not a problem if you are in an inference-free setup or
-                if you are having use_document_regularizer_only=True. Else you should have a query_regularizer_weight > 0.
-            document_regularizer: Optional regularizer to use specifically for corpus regularization instead of the default FlopsLoss.
-=======
-            corpus_regularizer_weight: Weight for the corpus regularization term. This term encourages sparsity in the document embeddings.
                 Will be applied to positive documents and all negatives one if some are provided. In some papers, this parameter is
                 referred to as "lambda_d" (document) or "lambda_c" (corpus).
             query_regularizer_weight: Weight for the query regularization term. This term encourages sparsity in the query embeddings.
                 If None, no query regularization will be applied, it's not a problem if you are in an inference-free setup or
-                if you are having use_corpus_regularizer_only=True. Else you should have a query_regularizer_weight > 0.
+                if you are having use_document_regularizer_only=True. Else you should have a query_regularizer_weight > 0.
                 In some papers, this parameter is referred to as "lambda_q" (query).
-            corpus_regularizer: Optional regularizer to use specifically for corpus regularization instead of the default FlopsLoss.
->>>>>>> 027c9153
+            document_regularizer: Optional regularizer to use specifically for corpus regularization instead of the default FlopsLoss.
                 This allows for different regularization strategies for documents vs queries.
             query_regularizer: Optional regularizer to use specifically for query regularization instead of the default FlopsLoss.
                 This allows for different regularization strategies for queries vs documents.
